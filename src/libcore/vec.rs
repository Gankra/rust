/*
Module: vec
*/

import option::{some, none};
import uint::next_power_of_two;
import ptr::addr_of;

#[abi = "rust-intrinsic"]
native mod rusti {
    fn vec_len<T>(&&v: [const T]) -> ctypes::size_t;
}

#[abi = "cdecl"]
native mod rustrt {
    fn vec_reserve_shared<T>(t: *sys::type_desc,
                             &v: [const T],
                             n: ctypes::size_t);
    fn vec_from_buf_shared<T>(t: *sys::type_desc,
                              ptr: *T,
                              count: ctypes::size_t) -> [T];
}

/*
Type: init_op

A function used to initialize the elements of a vector.
*/
type init_op<T> = fn(uint) -> T;


/*
Predicate: is_empty

Returns true if a vector contains no elements.
*/
pure fn is_empty<T>(v: [const T]) -> bool {
    // FIXME: This would be easier if we could just call len
    for t: T in v { ret false; }
    ret true;
}

/*
Predicate: is_not_empty

Returns true if a vector contains some elements.
*/
pure fn is_not_empty<T>(v: [const T]) -> bool { ret !is_empty(v); }

/*
Predicate: same_length

Returns true if two vectors have the same length
*/
pure fn same_length<T, U>(xs: [T], ys: [U]) -> bool {
    vec::len(xs) == vec::len(ys)
}

/*
Function: reserve

Reserves capacity for `n` elements in the given vector.

If the capacity for `v` is already equal to or greater than the requested
capacity, then no action is taken.

Parameters:

v - A vector
n - The number of elements to reserve space for
*/
fn reserve<T>(&v: [const T], n: uint) {
    rustrt::vec_reserve_shared(sys::get_type_desc::<T>(), v, n);
}

/*
Function: len

Returns the length of a vector
*/
pure fn len<T>(v: [const T]) -> uint { unchecked { rusti::vec_len(v) } }

/*
Function: init_fn

Creates and initializes an immutable vector.

Creates an immutable vector of size `n_elts` and initializes the elements
to the value returned by the function `op`.
*/
fn init_fn<T>(n_elts: uint, op: init_op<T>) -> [T] {
    let v = [];
    reserve(v, n_elts);
    let i: uint = 0u;
    while i < n_elts { v += [op(i)]; i += 1u; }
    ret v;
}

// TODO: Remove me once we have slots.
/*
Function: init_fn_mut

Creates and initializes a mutable vector.

Creates a mutable vector of size `n_elts` and initializes the elements to
the value returned by the function `op`.
*/
fn init_fn_mut<T>(n_elts: uint, op: init_op<T>) -> [mutable T] {
    let v = [mutable];
    reserve(v, n_elts);
    let i: uint = 0u;
    while i < n_elts { v += [mutable op(i)]; i += 1u; }
    ret v;
}

/*
Function: init_elt

Creates and initializes an immutable vector.

Creates an immutable vector of size `n_elts` and initializes the elements
to the value `t`.
*/
fn init_elt<T: copy>(n_elts: uint, t: T) -> [T] {
    let v = [];
    reserve(v, n_elts);
    let i: uint = 0u;
    while i < n_elts { v += [t]; i += 1u; }
    ret v;
}

// TODO: Remove me once we have slots.
/*
Function: init_elt_mut

Creates and initializes a mutable vector.

Creates a mutable vector of size `n_elts` and initializes the elements
to the value `t`.
*/
fn init_elt_mut<T: copy>(n_elts: uint, t: T) -> [mutable T] {
    let v = [mutable];
    reserve(v, n_elts);
    let i: uint = 0u;
    while i < n_elts { v += [mutable t]; i += 1u; }
    ret v;
}

// FIXME: Possible typestate postcondition:
// len(result) == len(v) (needs issue #586)
/*
Function: to_mut

Produces a mutable vector from an immutable vector.
*/
fn to_mut<T>(+v: [T]) -> [mutable T] unsafe {
    let r = ::unsafe::reinterpret_cast(v);
    ::unsafe::leak(v);
    r
}

/*
Function: from_mut

Produces an immutable vector from a mutable vector.
*/
fn from_mut<T>(+v: [mutable T]) -> [T] unsafe {
    let r = ::unsafe::reinterpret_cast(v);
    ::unsafe::leak(v);
    r
}

// Accessors

/*
Function: head

Returns the first element of a vector

Predicates:
<is_not_empty> (v)
*/
pure fn head<T: copy>(v: [const T]) : is_not_empty(v) -> T { ret v[0]; }

/*
Function: tail

Returns all but the first element of a vector

Predicates:
<is_not_empty> (v)
*/
fn tail<T: copy>(v: [const T]) : is_not_empty(v) -> [T] {
    ret slice(v, 1u, len(v));
}

/*
Function tail_n

Returns all but the first N elements of a vector
*/

fn tail_n<T: copy>(v: [const T], n: uint) -> [T] {
    slice(v, n, len(v))
}

// FIXME: This name is sort of confusing next to init_fn, etc
// but this is the name haskell uses for this function,
// along with head/tail/last.
/*
Function: init

Returns all but the last elemnt of a vector

Preconditions:
`v` is not empty
*/
fn init<T: copy>(v: [const T]) -> [T] {
    assert len(v) != 0u;
    slice(v, 0u, len(v) - 1u)
}

/*
Function: last

Returns the last element of a vector

Returns:

An option containing the last element of `v` if `v` is not empty, or
none if `v` is empty.
*/
pure fn last<T: copy>(v: [const T]) -> option<T> {
    if len(v) == 0u { ret none; }
    ret some(v[len(v) - 1u]);
}

/*
Function: last_total

Returns the last element of a non-empty vector `v`

Predicates:
<is_not_empty> (v)
*/
pure fn last_total<T: copy>(v: [const T]) : is_not_empty(v) -> T {
    ret v[len(v) - 1u];
}

/*
Function: slice

Returns a copy of the elements from [`start`..`end`) from `v`.
*/
fn slice<T: copy>(v: [const T], start: uint, end: uint) -> [T] {
    assert (start <= end);
    assert (end <= len(v));
    let result = [];
    reserve(result, end - start);
    let i = start;
    while i < end { result += [v[i]]; i += 1u; }
    ret result;
}

// TODO: Remove me once we have slots.
/*
Function: slice_mut

Returns a copy of the elements from [`start`..`end`) from `v`.
*/
fn slice_mut<T: copy>(v: [const T], start: uint, end: uint) -> [mutable T] {
    assert (start <= end);
    assert (end <= len(v));
    let result = [mutable];
    reserve(result, end - start);
    let i = start;
    while i < end { result += [mutable v[i]]; i += 1u; }
    ret result;
}

/*
Function: split

Split the vector `v` by applying each element against the predicate `f`.
*/
fn split<T: copy>(v: [T], f: fn(T) -> bool) -> [[T]] {
    let ln = len(v);
    if (ln == 0u) { ret [] }

    let start = 0u;
    let result = [];
    while start < ln {
        alt position_from(v, start, ln, f) {
          none { break }
          some(i) {
            push(result, slice(v, start, i));
            start = i + 1u;
          }
        }
    }
    push(result, slice(v, start, ln));
    result
}

/*
Function: splitn

Split the vector `v` by applying each element against the predicate `f` up
to `n` times.
*/
fn splitn<T: copy>(v: [T], n: uint, f: fn(T) -> bool) -> [[T]] {
    let ln = len(v);
    if (ln == 0u) { ret [] }

    let start = 0u;
    let count = n;
    let result = [];
    while start < ln && count > 0u {
        alt position_from(v, start, ln, f) {
          none { break }
          some(i) {
            push(result, slice(v, start, i));
            // Make sure to skip the separator.
            start = i + 1u;
            count -= 1u;
          }
        }
    }
    push(result, slice(v, start, ln));
    result
}

/*
Function: rsplit

Reverse split the vector `v` by applying each element against the predicate
`f`.
*/
fn rsplit<T: copy>(v: [T], f: fn(T) -> bool) -> [[T]] {
    let ln = len(v);
    if (ln == 0u) { ret [] }

    let end = ln;
    let result = [];
    while end > 0u {
        alt rposition_from(v, 0u, end, f) {
          none { break }
          some(i) {
            push(result, slice(v, i + 1u, end));
            end = i;
          }
        }
    }
    push(result, slice(v, 0u, end));
    reversed(result)
}

/*
Function: rsplitn

Reverse split the vector `v` by applying each element against the predicate
`f` up to `n times.
*/
fn rsplitn<T: copy>(v: [T], n: uint, f: fn(T) -> bool) -> [[T]] {
    let ln = len(v);
    if (ln == 0u) { ret [] }

    let end = ln;
    let count = n;
    let result = [];
    while end > 0u && count > 0u {
        alt rposition_from(v, 0u, end, f) {
          none { break }
          some(i) {
            push(result, slice(v, i + 1u, end));
            // Make sure to skip the separator.
            end = i;
            count -= 1u;
          }
        }
    }
    push(result, slice(v, 0u, end));
    reversed(result)
}

// Mutators

/*
Function: shift

Removes the first element from a vector and return it
*/
fn shift<T: copy>(&v: [const T]) -> T {
    let ln = len::<T>(v);
    assert (ln > 0u);
    let e = v[0];
    v = slice::<T>(v, 1u, ln);
    ret e;
}

/*
Function: pop

Remove the last element from a vector and return it
*/
fn pop<T>(&v: [const T]) -> T unsafe {
    let ln = len(v);
    assert ln > 0u;
    let valptr = ptr::mut_addr_of(v[ln - 1u]);
    let val <- *valptr;
    unsafe::set_len(v, ln - 1u);
    val
}

/*
Function: push

Append an element to a vector and return it
*/
fn push<T: copy>(&v: [T], initval: T) {
    grow(v, 1u, initval)
}

// TODO: More.


// Appending

/*
Function: grow

Expands a vector in place, initializing the new elements to a given value

Parameters:

v - The vector to grow
n - The number of elements to add
initval - The value for the new elements
*/
fn grow<T: copy>(&v: [T], n: uint, initval: T) {
    reserve(v, next_power_of_two(len(v) + n));
    let i: uint = 0u;
    while i < n { v += [initval]; i += 1u; }
}

// TODO: Remove me once we have slots.
// FIXME: Can't grow take a [const T]
/*
Function: grow_mut

Expands a vector in place, initializing the new elements to a given value

Parameters:

v - The vector to grow
n - The number of elements to add
initval - The value for the new elements
*/
fn grow_mut<T: copy>(&v: [mutable T], n: uint, initval: T) {
    reserve(v, next_power_of_two(len(v) + n));
    let i: uint = 0u;
    while i < n { v += [mutable initval]; i += 1u; }
}

/*
Function: grow_fn

Expands a vector in place, initializing the new elements to the result of a
function

Function `init_op` is called `n` times with the values [0..`n`)

Parameters:

v - The vector to grow
n - The number of elements to add
init_op - A function to call to retreive each appended element's value
*/
fn grow_fn<T>(&v: [T], n: uint, op: init_op<T>) {
    reserve(v, next_power_of_two(len(v) + n));
    let i: uint = 0u;
    while i < n { v += [op(i)]; i += 1u; }
}

/*
Function: grow_set

Sets the value of a vector element at a given index, growing the vector as
needed

Sets the element at position `index` to `val`. If `index` is past the end
of the vector, expands the vector by replicating `initval` to fill the
intervening space.
*/
fn grow_set<T: copy>(&v: [mutable T], index: uint, initval: T, val: T) {
    if index >= len(v) { grow_mut(v, index - len(v) + 1u, initval); }
    v[index] = val;
}


// Functional utilities

/*
Function: map

Apply a function to each element of a vector and return the results
*/
fn map<T, U>(v: [T], f: fn(T) -> U) -> [U] {
    let result = [];
    reserve(result, len(v));
    for elem: T in v { result += [f(elem)]; }
    ret result;
}

/*
Function: map_mut

Apply a function to each element of a mutable vector and return the results
*/
fn map_mut<T: copy, U>(v: [const T], f: fn(T) -> U) -> [U] {
    let result = [];
    reserve(result, len(v));
    for elem: T in v {
        // copy satisfies alias checker
        result += [f(copy elem)];
    }
    ret result;
}

/*
Function: map2

Apply a function to each pair of elements and return the results
*/
fn map2<T: copy, U: copy, V>(v0: [T], v1: [U], f: fn(T, U) -> V) -> [V] {
    let v0_len = len(v0);
    if v0_len != len(v1) { fail; }
    let u: [V] = [];
    let i = 0u;
    while i < v0_len { u += [f(copy v0[i], copy v1[i])]; i += 1u; }
    ret u;
}

/*
Function: filter_map

Apply a function to each element of a vector and return the results

If function `f` returns `none` then that element is excluded from
the resulting vector.
*/
fn filter_map<T: copy, U: copy>(v: [const T], f: fn(T) -> option<U>)
    -> [U] {
    let result = [];
    for elem: T in v {
        alt f(copy elem) {
          none {/* no-op */ }
          some(result_elem) { result += [result_elem]; }
        }
    }
    ret result;
}

/*
Function: filter

Construct a new vector from the elements of a vector for which some predicate
holds.

Apply function `f` to each element of `v` and return a vector containing
only those elements for which `f` returned true.
*/
fn filter<T: copy>(v: [T], f: fn(T) -> bool) -> [T] {
    let result = [];
    for elem: T in v {
        if f(elem) { result += [elem]; }
    }
    ret result;
}

/*
Function: concat

Concatenate a vector of vectors. Flattens a vector of vectors of T into
a single vector of T.
*/
fn concat<T: copy>(v: [const [const T]]) -> [T] {
    let new: [T] = [];
    for inner: [T] in v { new += inner; }
    ret new;
}

/*
Function: connect

Concatenate a vector of vectors, placing a given separator between each
*/
fn connect<T: copy>(v: [const [const T]], sep: T) -> [T] {
    let new: [T] = [];
    let first = true;
    for inner: [T] in v {
        if first { first = false; } else { push(new, sep); }
        new += inner;
    }
    ret new;
}

/*
Function: foldl

Reduce a vector from left to right
*/
fn foldl<T: copy, U>(z: T, v: [const U], p: fn(T, U) -> T) -> T {
    let accum = z;
    iter(v) { |elt|
        accum = p(accum, elt);
    }
    ret accum;
}

/*
Function: foldr

Reduce a vector from right to left
*/
fn foldr<T, U: copy>(v: [const T], z: U, p: fn(T, U) -> U) -> U {
    let accum = z;
    riter(v) { |elt|
        accum = p(elt, accum);
    }
    ret accum;
}

/*
Function: any

Return true if a predicate matches any elements

If the vector contains no elements then false is returned.
*/
fn any<T>(v: [T], f: fn(T) -> bool) -> bool {
    for elem: T in v { if f(elem) { ret true; } }
    ret false;
}

/*
Function: any2

Return true if a predicate matches any elements in both vectors.

If the vectors contains no elements then false is returned.
*/
fn any2<T, U>(v0: [T], v1: [U], f: fn(T, U) -> bool) -> bool {
    let v0_len = len(v0);
    let v1_len = len(v1);
    let i = 0u;
    while i < v0_len && i < v1_len {
        if f(v0[i], v1[i]) { ret true; };
        i += 1u;
    }
    ret false;
}

/*
Function: all

Return true if a predicate matches all elements

If the vector contains no elements then true is returned.
*/
fn all<T>(v: [T], f: fn(T) -> bool) -> bool {
    for elem: T in v { if !f(elem) { ret false; } }
    ret true;
}

/*
Function: all2

Return true if a predicate matches all elements in both vectors.

If the vectors are not the same size then false is returned.
*/
fn all2<T, U>(v0: [T], v1: [U], f: fn(T, U) -> bool) -> bool {
    let v0_len = len(v0);
    if v0_len != len(v1) { ret false; }
    let i = 0u;
    while i < v0_len { if !f(v0[i], v1[i]) { ret false; }; i += 1u; }
    ret true;
}

/*
Function: member

Return true if a vector contains an element with the given value
*/
fn member<T>(x: T, v: [T]) -> bool {
    for elt: T in v { if x == elt { ret true; } }
    ret false;
}

/*
Function: count

Returns the number of elements that are equal to a given value
*/
fn count<T>(x: T, v: [const T]) -> uint {
    let cnt = 0u;
    for elt: T in v { if x == elt { cnt += 1u; } }
    ret cnt;
}

/*
Function: find

Search for the first element that matches a given predicate

Apply function `f` to each element of `v`, starting from the first.
When function `f` returns true then an option containing the element
is returned. If `f` matches no elements then none is returned.
*/
<<<<<<< HEAD
fn find<T: copy>(v: [T], f: fn(T) -> bool) -> option<T> {
    for elt: T in v { if f(elt) { ret some(elt); } }
    ret none;
=======
fn find<T: copy>(v: [T], f: fn(T) -> bool) -> option::t<T> {
    find_from(v, 0u, len(v), f)
>>>>>>> 29ba1963
}

/*
Function: find_from

Search for the first element that matches a given predicate within a range

Apply function `f` to each element of `v` within the range [`start`, `end`).
When function `f` returns true then an option containing the element
is returned. If `f` matches no elements then none is returned.
*/
fn find_from<T: copy>(v: [T], start: uint, end: uint, f: fn(T) -> bool) ->
  option::t<T> {
    option::map(position_from(v, start, end, f)) { |i| v[i] }
}

/*
Function: rfind

Search for the last element that matches a given predicate

Apply function `f` to each element of `v` in reverse order. When function `f`
returns true then an option containing the element is returned. If `f`
matches no elements then none is returned.
*/
fn rfind<T: copy>(v: [T], f: fn(T) -> bool) -> option::t<T> {
    rfind_from(v, 0u, len(v), f)
}

/*
Function: rfind_from

Search for the last element that matches a given predicate within a range

Apply function `f` to each element of `v` in reverse order within the range
[`start`, `end`). When function `f` returns true then an option containing
the element is returned. If `f` matches no elements then none is returned.
*/
fn rfind_from<T: copy>(v: [T], start: uint, end: uint, f: fn(T) -> bool) ->
  option::t<T> {
    option::map(rposition_from(v, start, end, f)) { |i| v[i] }
}

/*
Function: position_elt

Find the first index containing a matching value

Returns:

option::some(uint) - The first index containing a matching value
option::none - No elements matched
*/
<<<<<<< HEAD
fn position<T>(x: T, v: [T]) -> option<uint> {
    let i: uint = 0u;
    while i < len(v) { if x == v[i] { ret some::<uint>(i); } i += 1u; }
=======
fn position_elt<T>(v: [T], x: T) -> option::t<uint> {
    position(v) { |y| x == y }
}

/*
Function: position

Find the first index matching some predicate

Apply function `f` to each element of `v`.  When function `f` returns true
then an option containing the index is returned. If `f` matches no elements
then none is returned.
*/
fn position<T>(v: [T], f: fn(T) -> bool) -> option::t<uint> {
    position_from(v, 0u, len(v), f)
}

/*
Function: position_from

Find the first index matching some predicate within a range

Apply function `f` to each element of `v` between the range [`start`, `end`).
When function `f` returns true then an option containing the index is
returned. If `f` matches no elements then none is returned.
*/
fn position_from<T>(v: [T], start: uint, end: uint, f: fn(T) -> bool) ->
  option::t<uint> {
    assert start <= end;
    assert end <= len(v);
    let i = start;
    while i < end { if f(v[i]) { ret some::<uint>(i); } i += 1u; }
>>>>>>> 29ba1963
    ret none;
}

/*
Function: rposition_elt

Find the last index containing a matching value

Returns:

option::some(uint) - The last index containing a matching value
option::none - No elements matched
*/
fn rposition_elt<T>(v: [T], x: T) -> option::t<uint> {
    rposition(v) { |y| x == y }
}

/*
Function: rposition

Find the last index matching some predicate

Apply function `f` to each element of `v` in reverse order.  When function
`f` returns true then an option containing the index is returned. If `f`
matches no elements then none is returned.
*/
<<<<<<< HEAD
fn position_pred<T>(v: [T], f: fn(T) -> bool) -> option<uint> {
    let i: uint = 0u;
    while i < len(v) { if f(v[i]) { ret some::<uint>(i); } i += 1u; }
=======
fn rposition<T>(v: [T], f: fn(T) -> bool) -> option::t<uint> {
    rposition_from(v, 0u, len(v), f)
}

/*
Function: rposition_from

Find the last index matching some predicate within a range

Apply function `f` to each element of `v` in reverse order between the range
[`start`, `end`). When function `f` returns true then an option containing
the index is returned. If `f` matches no elements then none is returned.
*/
fn rposition_from<T>(v: [T], start: uint, end: uint, f: fn(T) -> bool) ->
  option::t<uint> {
    assert start <= end;
    assert end <= len(v);
    let i = end;
    while i > start {
        if f(v[i - 1u]) { ret some::<uint>(i - 1u); }
        i -= 1u;
    }
>>>>>>> 29ba1963
    ret none;
}

// FIXME: if issue #586 gets implemented, could have a postcondition
// saying the two result lists have the same length -- or, could
// return a nominal record with a constraint saying that, instead of
// returning a tuple (contingent on issue #869)
/*
Function: unzip

Convert a vector of pairs into a pair of vectors

Returns a tuple containing two vectors where the i-th element of the first
vector contains the first element of the i-th tuple of the input vector,
and the i-th element of the second vector contains the second element
of the i-th tuple of the input vector.
*/
fn unzip<T: copy, U: copy>(v: [(T, U)]) -> ([T], [U]) {
    let as = [], bs = [];
    for (a, b) in v { as += [a]; bs += [b]; }
    ret (as, bs);
}

/*
Function: zip

Convert two vectors to a vector of pairs

Returns a vector of tuples, where the i-th tuple contains contains the
i-th elements from each of the input vectors.

Preconditions:

<same_length> (v, u)
*/
fn zip<T: copy, U: copy>(v: [T], u: [U]) : same_length(v, u) -> [(T, U)] {
    let zipped = [];
    let sz = len(v), i = 0u;
    assert (sz == len(u));
    while i < sz { zipped += [(v[i], u[i])]; i += 1u; }
    ret zipped;
}

/*
Function: swap

Swaps two elements in a vector

Parameters:
v - The input vector
a - The index of the first element
b - The index of the second element
*/
fn swap<T>(v: [mutable T], a: uint, b: uint) {
    v[a] <-> v[b];
}

/*
Function: reverse

Reverse the order of elements in a vector, in place
*/
fn reverse<T>(v: [mutable T]) {
    let i: uint = 0u;
    let ln = len::<T>(v);
    while i < ln / 2u { v[i] <-> v[ln - i - 1u]; i += 1u; }
}


/*
Function: reversed

Returns a vector with the order of elements reversed
*/
fn reversed<T: copy>(v: [const T]) -> [T] {
    let rs: [T] = [];
    let i = len::<T>(v);
    if i == 0u { ret rs; } else { i -= 1u; }
    while i != 0u { rs += [v[i]]; i -= 1u; }
    rs += [v[0]];
    ret rs;
}

// FIXME: Seems like this should take char params. Maybe belongs in char
/*
Function: enum_chars

Returns a vector containing a range of chars
*/
fn enum_chars(start: u8, end: u8) : ::u8::le(start, end) -> [char] {
    let i = start;
    let r = [];
    while i <= end { r += [i as char]; i += 1u as u8; }
    ret r;
}

// FIXME: Probably belongs in uint. Compare to uint::range
/*
Function: enum_uints

Returns a vector containing a range of uints
*/
fn enum_uints(start: uint, end: uint) : uint::le(start, end) -> [uint] {
    let i = start;
    let r = [];
    while i <= end { r += [i]; i += 1u; }
    ret r;
}

/*
Function: iter

Iterates over a vector

Iterates over vector `v` and, for each element, calls function `f` with the
element's value.

*/
fn iter<T>(v: [const T], f: fn(T)) {
    iteri(v) { |_i, v| f(v) }
}

/*
Function: iter2

Iterates over two vectors in parallel

*/
fn iter2<U, T>(v: [U], v2: [T], f: fn(U, T)) {
    let i = 0;
    for elt in v { f(elt, v2[i]); i += 1; }
}

/*
Function: iteri

Iterates over a vector's elements and indexes

Iterates over vector `v` and, for each element, calls function `f` with the
element's value and index.
*/
fn iteri<T>(v: [const T], f: fn(uint, T)) {
    let i = 0u, l = len(v);
    while i < l { f(i, v[i]); i += 1u; }
}

/*
Function: riter

Iterates over a vector in reverse

Iterates over vector `v` and, for each element, calls function `f` with the
element's value.

*/
fn riter<T>(v: [const T], f: fn(T)) {
    riteri(v) { |_i, v| f(v) }
}

/*
Function: riteri

Iterates over a vector's elements and indexes in reverse

Iterates over vector `v` and, for each element, calls function `f` with the
element's value and index.
*/
fn riteri<T>(v: [const T], f: fn(uint, T)) {
    let i = len(v);
    while 0u < i {
        i -= 1u;
        f(i, v[i]);
    };
}

/*
Function: permute

Iterate over all permutations of vector `v`.  Permutations are produced in
lexicographic order with respect to the order of elements in `v` (so if `v`
is sorted then the permutations are lexicographically sorted).

The total number of permutations produced is `len(v)!`.  If `v` contains
repeated elements, then some permutations are repeated.
*/
fn permute<T: copy>(v: [const T], put: fn([T])) {
  let ln = len(v);
  if ln == 0u {
    put([]);
  } else {
    let i = 0u;
    while i < ln {
      let elt = v[i];
      let rest = slice(v, 0u, i) + slice(v, i+1u, ln);
      permute(rest) {|permutation| put([elt] + permutation)}
      i += 1u;
    }
  }
}

fn windowed <TT: copy> (nn: uint, xx: [TT]) -> [[TT]] {
   let ww = [];

   assert 1u <= nn;

   vec::iteri (xx, {|ii, _x|
      let len = vec::len(xx);

      if ii+nn <= len {
         let w = vec::slice ( xx, ii, ii+nn );
         vec::push (ww, w);
      }
   });

   ret ww;
}

/*
Function: to_ptr

FIXME: We don't need this wrapper
*/
unsafe fn to_ptr<T>(v: [T]) -> *T { ret unsafe::to_ptr(v); }

/*
Module: unsafe
*/
mod unsafe {
    type vec_repr = {mutable fill: uint, mutable alloc: uint, data: u8};

    /*
    Function: from_buf

    Constructs a vector from an unsafe pointer to a buffer

    Parameters:

    ptr - An unsafe pointer to a buffer of `T`
    elts - The number of elements in the buffer
    */
    unsafe fn from_buf<T>(ptr: *T, elts: uint) -> [T] {
        ret rustrt::vec_from_buf_shared(sys::get_type_desc::<T>(),
                                        ptr, elts);
    }

    /*
    Function: set_len

    Sets the length of a vector

    This well explicitly set the size of the vector, without actually
    modifing its buffers, so it is up to the caller to ensure that
    the vector is actually the specified size.
    */
    unsafe fn set_len<T>(&v: [const T], new_len: uint) {
        let repr: **vec_repr = ::unsafe::reinterpret_cast(addr_of(v));
        (**repr).fill = new_len * sys::size_of::<T>();
    }

    /*
    Function: to_ptr

    Returns an unsafe pointer to the vector's buffer

    The caller must ensure that the vector outlives the pointer this
    function returns, or else it will end up pointing to garbage.

    Modifying the vector may cause its buffer to be reallocated, which
    would also make any pointers to it invalid.
    */
    unsafe fn to_ptr<T>(v: [const T]) -> *T {
        let repr: **vec_repr = ::unsafe::reinterpret_cast(addr_of(v));
        ret ::unsafe::reinterpret_cast(addr_of((**repr).data));
    }
}

/*
Module: u8
*/
mod u8 {
    export cmp;
    export lt, le, eq, ne, ge, gt;
    export hash;

    #[nolink]
    #[abi = "cdecl"]
    native mod libc {
        fn memcmp(s1: *u8, s2: *u8, n: ctypes::size_t) -> ctypes::c_int;
    }

    /*
    Function cmp

    Bytewise string comparison
    */
    pure fn cmp(&&a: [u8], &&b: [u8]) -> int unsafe {
        let a_len = len(a);
        let b_len = len(b);
        let n = math::min(a_len, b_len) as ctypes::size_t;
        let r = libc::memcmp(to_ptr(a), to_ptr(b), n) as int;

        if r != 0 { r } else {
            if a_len == b_len {
                0
            } else if a_len < b_len {
                -1
            } else {
                1
            }
        }
    }

    /*
    Function: lt

    Bytewise less than or equal
    */
    pure fn lt(&&a: [u8], &&b: [u8]) -> bool { cmp(a, b) < 0 }

    /*
    Function: le

    Bytewise less than or equal
    */
    pure fn le(&&a: [u8], &&b: [u8]) -> bool { cmp(a, b) <= 0 }

    /*
    Function: eq

    Bytewise equality
    */
    pure fn eq(&&a: [u8], &&b: [u8]) -> bool unsafe { cmp(a, b) == 0 }

    /*
    Function: ne

    Bytewise inequality
    */
    pure fn ne(&&a: [u8], &&b: [u8]) -> bool unsafe { cmp(a, b) != 0 }

    /*
    Function: ge

    Bytewise greater than or equal
    */
    pure fn ge(&&a: [u8], &&b: [u8]) -> bool { cmp(a, b) >= 0 }

    /*
    Function: gt

    Bytewise greater than
    */
    pure fn gt(&&a: [u8], &&b: [u8]) -> bool { cmp(a, b) > 0 }

    /*
    Function: hash

    String hash function
    */
    fn hash(&&s: [u8]) -> uint {
        // djb hash.
        // FIXME: replace with murmur.

        let u: uint = 5381u;
        vec::iter(s, { |c| u *= 33u; u += c as uint; });
        ret u;
    }
}

#[cfg(test)]
mod tests {

    fn square(n: uint) -> uint { ret n * n; }

    fn square_ref(&&n: uint) -> uint { ret n * n; }

    pure fn is_three(&&n: uint) -> bool { ret n == 3u; }

    pure fn is_odd(&&n: uint) -> bool { ret n % 2u == 1u; }

    pure fn is_equal(&&x: uint, &&y:uint) -> bool { ret x == y; }

    fn square_if_odd(&&n: uint) -> option<uint> {
        ret if n % 2u == 1u { some(n * n) } else { none };
    }

    fn add(&&x: uint, &&y: uint) -> uint { ret x + y; }

    #[test]
    fn test_unsafe_ptrs() unsafe {
        // Test on-stack copy-from-buf.
        let a = [1, 2, 3];
        let ptr = to_ptr(a);
        let b = unsafe::from_buf(ptr, 3u);
        assert (len(b) == 3u);
        assert (b[0] == 1);
        assert (b[1] == 2);
        assert (b[2] == 3);

        // Test on-heap copy-from-buf.
        let c = [1, 2, 3, 4, 5];
        ptr = to_ptr(c);
        let d = unsafe::from_buf(ptr, 5u);
        assert (len(d) == 5u);
        assert (d[0] == 1);
        assert (d[1] == 2);
        assert (d[2] == 3);
        assert (d[3] == 4);
        assert (d[4] == 5);
    }

    #[test]
    fn test_init_fn() {
        // Test on-stack init_fn.
        let v = init_fn(3u, square);
        assert (len(v) == 3u);
        assert (v[0] == 0u);
        assert (v[1] == 1u);
        assert (v[2] == 4u);

        // Test on-heap init_fn.
        v = init_fn(5u, square);
        assert (len(v) == 5u);
        assert (v[0] == 0u);
        assert (v[1] == 1u);
        assert (v[2] == 4u);
        assert (v[3] == 9u);
        assert (v[4] == 16u);
    }

    #[test]
    fn test_init_elt() {
        // Test on-stack init_elt.
        let v = init_elt(2u, 10u);
        assert (len(v) == 2u);
        assert (v[0] == 10u);
        assert (v[1] == 10u);

        // Test on-heap init_elt.
        v = init_elt(6u, 20u);
        assert (v[0] == 20u);
        assert (v[1] == 20u);
        assert (v[2] == 20u);
        assert (v[3] == 20u);
        assert (v[4] == 20u);
        assert (v[5] == 20u);
    }

    #[test]
    fn test_is_empty() {
        assert (is_empty::<int>([]));
        assert (!is_empty([0]));
    }

    #[test]
    fn test_is_not_empty() {
        assert (is_not_empty([0]));
        assert (!is_not_empty::<int>([]));
    }

    #[test]
    fn test_head() {
        let a = [11, 12];
        check (is_not_empty(a));
        assert (head(a) == 11);
    }

    #[test]
    fn test_tail() {
        let a = [11];
        check (is_not_empty(a));
        assert (tail(a) == []);

        a = [11, 12];
        check (is_not_empty(a));
        assert (tail(a) == [12]);
    }

    #[test]
    fn test_last() {
        let n = last([]);
        assert (n == none);
        n = last([1, 2, 3]);
        assert (n == some(3));
        n = last([1, 2, 3, 4, 5]);
        assert (n == some(5));
    }

    #[test]
    fn test_slice() {
        // Test on-stack -> on-stack slice.
        let v = slice([1, 2, 3], 1u, 3u);
        assert (len(v) == 2u);
        assert (v[0] == 2);
        assert (v[1] == 3);

        // Test on-heap -> on-stack slice.
        v = slice([1, 2, 3, 4, 5], 0u, 3u);
        assert (len(v) == 3u);
        assert (v[0] == 1);
        assert (v[1] == 2);
        assert (v[2] == 3);

        // Test on-heap -> on-heap slice.
        v = slice([1, 2, 3, 4, 5, 6], 1u, 6u);
        assert (len(v) == 5u);
        assert (v[0] == 2);
        assert (v[1] == 3);
        assert (v[2] == 4);
        assert (v[3] == 5);
        assert (v[4] == 6);
    }

    #[test]
    fn test_pop() {
        // Test on-stack pop.
        let v = [1, 2, 3];
        let e = pop(v);
        assert (len(v) == 2u);
        assert (v[0] == 1);
        assert (v[1] == 2);
        assert (e == 3);

        // Test on-heap pop.
        v = [1, 2, 3, 4, 5];
        e = pop(v);
        assert (len(v) == 4u);
        assert (v[0] == 1);
        assert (v[1] == 2);
        assert (v[2] == 3);
        assert (v[3] == 4);
        assert (e == 5);
    }

    #[test]
    fn test_push() {
        // Test on-stack push().
        let v = [];
        push(v, 1);
        assert (len(v) == 1u);
        assert (v[0] == 1);

        // Test on-heap push().
        push(v, 2);
        assert (len(v) == 2u);
        assert (v[0] == 1);
        assert (v[1] == 2);
    }

    #[test]
    fn test_grow() {
        // Test on-stack grow().
        let v = [];
        grow(v, 2u, 1);
        assert (len(v) == 2u);
        assert (v[0] == 1);
        assert (v[1] == 1);

        // Test on-heap grow().
        grow(v, 3u, 2);
        assert (len(v) == 5u);
        assert (v[0] == 1);
        assert (v[1] == 1);
        assert (v[2] == 2);
        assert (v[3] == 2);
        assert (v[4] == 2);
    }

    #[test]
    fn test_grow_fn() {
        let v = [];
        grow_fn(v, 3u, square);
        assert (len(v) == 3u);
        assert (v[0] == 0u);
        assert (v[1] == 1u);
        assert (v[2] == 4u);
    }

    #[test]
    fn test_grow_set() {
        let v = [mutable 1, 2, 3];
        grow_set(v, 4u, 4, 5);
        assert (len(v) == 5u);
        assert (v[0] == 1);
        assert (v[1] == 2);
        assert (v[2] == 3);
        assert (v[3] == 4);
        assert (v[4] == 5);
    }

    #[test]
    fn test_map() {
        // Test on-stack map.
        let v = [1u, 2u, 3u];
        let w = map(v, square_ref);
        assert (len(w) == 3u);
        assert (w[0] == 1u);
        assert (w[1] == 4u);
        assert (w[2] == 9u);

        // Test on-heap map.
        v = [1u, 2u, 3u, 4u, 5u];
        w = map(v, square_ref);
        assert (len(w) == 5u);
        assert (w[0] == 1u);
        assert (w[1] == 4u);
        assert (w[2] == 9u);
        assert (w[3] == 16u);
        assert (w[4] == 25u);
    }

    #[test]
    fn test_map2() {
        fn times(&&x: int, &&y: int) -> int { ret x * y; }
        let f = times;
        let v0 = [1, 2, 3, 4, 5];
        let v1 = [5, 4, 3, 2, 1];
        let u = map2::<int, int, int>(v0, v1, f);
        let i = 0;
        while i < 5 { assert (v0[i] * v1[i] == u[i]); i += 1; }
    }

    #[test]
    fn test_filter_map() {
        // Test on-stack filter-map.
        let v = [1u, 2u, 3u];
        let w = filter_map(v, square_if_odd);
        assert (len(w) == 2u);
        assert (w[0] == 1u);
        assert (w[1] == 9u);

        // Test on-heap filter-map.
        v = [1u, 2u, 3u, 4u, 5u];
        w = filter_map(v, square_if_odd);
        assert (len(w) == 3u);
        assert (w[0] == 1u);
        assert (w[1] == 9u);
        assert (w[2] == 25u);

        fn halve(&&i: int) -> option<int> {
            if i % 2 == 0 {
                ret option::some::<int>(i / 2);
            } else { ret option::none::<int>; }
        }
        fn halve_for_sure(&&i: int) -> int { ret i / 2; }
        let all_even: [int] = [0, 2, 8, 6];
        let all_odd1: [int] = [1, 7, 3];
        let all_odd2: [int] = [];
        let mix: [int] = [9, 2, 6, 7, 1, 0, 0, 3];
        let mix_dest: [int] = [1, 3, 0, 0];
        assert (filter_map(all_even, halve) == map(all_even, halve_for_sure));
        assert (filter_map(all_odd1, halve) == []);
        assert (filter_map(all_odd2, halve) == []);
        assert (filter_map(mix, halve) == mix_dest);
    }

    #[test]
    fn test_filter() {
        assert filter([1u, 2u, 3u], is_odd) == [1u, 3u];
        assert filter([1u, 2u, 4u, 8u, 16u], is_three) == [];
    }

    #[test]
    fn test_foldl() {
        // Test on-stack fold.
        let v = [1u, 2u, 3u];
        let sum = foldl(0u, v, add);
        assert (sum == 6u);

        // Test on-heap fold.
        v = [1u, 2u, 3u, 4u, 5u];
        sum = foldl(0u, v, add);
        assert (sum == 15u);
    }

    #[test]
    fn test_foldl2() {
        fn sub(&&a: int, &&b: int) -> int {
            a - b
        }
        let v = [1, 2, 3, 4];
        let sum = foldl(0, v, sub);
        assert sum == -10;
    }

    #[test]
    fn test_foldr() {
        fn sub(&&a: int, &&b: int) -> int {
            a - b
        }
        let v = [1, 2, 3, 4];
        let sum = foldr(v, 0, sub);
        assert sum == -2;
    }

    #[test]
    fn test_iter_empty() {
        let i = 0;
        iter::<int>([], { |_v| i += 1 });
        assert i == 0;
    }

    #[test]
    fn test_iter_nonempty() {
        let i = 0;
        iter([1, 2, 3], { |v| i += v });
        assert i == 6;
    }

    #[test]
    fn test_iteri() {
        let i = 0;
        iteri([1, 2, 3], { |j, v|
            if i == 0 { assert v == 1; }
            assert j + 1u == v as uint;
            i += v;
        });
        assert i == 6;
    }

    #[test]
    fn test_riter_empty() {
        let i = 0;
        riter::<int>([], { |_v| i += 1 });
        assert i == 0;
    }

    #[test]
    fn test_riter_nonempty() {
        let i = 0;
        riter([1, 2, 3], { |v|
            if i == 0 { assert v == 3; }
            i += v
        });
        assert i == 6;
    }

    #[test]
    fn test_riteri() {
        let i = 0;
        riteri([0, 1, 2], { |j, v|
            if i == 0 { assert v == 2; }
            assert j == v as uint;
            i += v;
        });
        assert i == 3;
    }

    #[test]
    fn test_permute() {
        let results: [[int]];

        results = [];
        permute([]) {|v| results += [v]; }
        assert results == [[]];

        results = [];
        permute([7]) {|v| results += [v]; }
        assert results == [[7]];

        results = [];
        permute([1,1]) {|v| results += [v]; }
        assert results == [[1,1],[1,1]];

        results = [];
        permute([5,2,0]) {|v| results += [v]; }
        assert results == [[5,2,0],[5,0,2],[2,5,0],[2,0,5],[0,5,2],[0,2,5]];
    }

    #[test]
    fn test_any_and_all() {
        assert (any([1u, 2u, 3u], is_three));
        assert (!any([0u, 1u, 2u], is_three));
        assert (any([1u, 2u, 3u, 4u, 5u], is_three));
        assert (!any([1u, 2u, 4u, 5u, 6u], is_three));

        assert (all([3u, 3u, 3u], is_three));
        assert (!all([3u, 3u, 2u], is_three));
        assert (all([3u, 3u, 3u, 3u, 3u], is_three));
        assert (!all([3u, 3u, 0u, 1u, 2u], is_three));
    }

    #[test]
    fn test_any2_and_all2() {

        assert (any2([2u, 4u, 6u], [2u, 4u, 6u], is_equal));
        assert (any2([1u, 2u, 3u], [4u, 5u, 3u], is_equal));
        assert (!any2([1u, 2u, 3u], [4u, 5u, 6u], is_equal));
        assert (any2([2u, 4u, 6u], [2u, 4u], is_equal));

        assert (all2([2u, 4u, 6u], [2u, 4u, 6u], is_equal));
        assert (!all2([1u, 2u, 3u], [4u, 5u, 3u], is_equal));
        assert (!all2([1u, 2u, 3u], [4u, 5u, 6u], is_equal));
        assert (!all2([2u, 4u, 6u], [2u, 4u], is_equal));
    }

    #[test]
    fn test_zip_unzip() {
        let v1 = [1, 2, 3];
        let v2 = [4, 5, 6];

        check (same_length(v1, v2)); // Silly, but what else can we do?
        let z1 = zip(v1, v2);

        assert ((1, 4) == z1[0]);
        assert ((2, 5) == z1[1]);
        assert ((3, 6) == z1[2]);

        let (left, right) = unzip(z1);

        assert ((1, 4) == (left[0], right[0]));
        assert ((2, 5) == (left[1], right[1]));
        assert ((3, 6) == (left[2], right[2]));
    }

    #[test]
    fn test_position_elt() {
        assert position_elt([], 1) == none;

        let v1 = [1, 2, 3, 3, 2, 5];
        assert position_elt(v1, 1) == some(0u);
        assert position_elt(v1, 2) == some(1u);
        assert position_elt(v1, 5) == some(5u);
        assert position_elt(v1, 4) == none;
    }

    #[test]
    fn test_position() {
        fn less_than_three(&&i: int) -> bool { ret i < 3; }
        fn is_eighteen(&&i: int) -> bool { ret i == 18; }

        assert position([], less_than_three) == none;

        let v1 = [5, 4, 3, 2, 1];
        assert position(v1, less_than_three) == some(3u);
        assert position(v1, is_eighteen) == none;
    }

    #[test]
    fn test_position_from() {
        assert position_from([], 0u, 0u, f) == none;

        fn f(xy: (int, char)) -> bool { let (_x, y) = xy; y == 'b' }
        let v = [(0, 'a'), (1, 'b'), (2, 'c'), (3, 'b')];

        assert position_from(v, 0u, 0u, f) == none;
        assert position_from(v, 0u, 1u, f) == none;
        assert position_from(v, 0u, 2u, f) == some(1u);
        assert position_from(v, 0u, 3u, f) == some(1u);
        assert position_from(v, 0u, 4u, f) == some(1u);

        assert position_from(v, 1u, 1u, f) == none;
        assert position_from(v, 1u, 2u, f) == some(1u);
        assert position_from(v, 1u, 3u, f) == some(1u);
        assert position_from(v, 1u, 4u, f) == some(1u);

        assert position_from(v, 2u, 2u, f) == none;
        assert position_from(v, 2u, 3u, f) == none;
        assert position_from(v, 2u, 4u, f) == some(3u);

        assert position_from(v, 3u, 3u, f) == none;
        assert position_from(v, 3u, 4u, f) == some(3u);

        assert position_from(v, 4u, 4u, f) == none;
    }

    #[test]
    fn test_find() {
        assert find([], f) == none;

        fn f(xy: (int, char)) -> bool { let (_x, y) = xy; y == 'b' }
        fn g(xy: (int, char)) -> bool { let (_x, y) = xy; y == 'd' }
        let v = [(0, 'a'), (1, 'b'), (2, 'c'), (3, 'b')];

        assert find(v, f) == some((1, 'b'));
        assert find(v, g) == none;
    }

    #[test]
    fn test_find_from() {
        assert find_from([], 0u, 0u, f) == none;

        fn f(xy: (int, char)) -> bool { let (_x, y) = xy; y == 'b' }
        let v = [(0, 'a'), (1, 'b'), (2, 'c'), (3, 'b')];

        assert find_from(v, 0u, 0u, f) == none;
        assert find_from(v, 0u, 1u, f) == none;
        assert find_from(v, 0u, 2u, f) == some((1, 'b'));
        assert find_from(v, 0u, 3u, f) == some((1, 'b'));
        assert find_from(v, 0u, 4u, f) == some((1, 'b'));

        assert find_from(v, 1u, 1u, f) == none;
        assert find_from(v, 1u, 2u, f) == some((1, 'b'));
        assert find_from(v, 1u, 3u, f) == some((1, 'b'));
        assert find_from(v, 1u, 4u, f) == some((1, 'b'));

        assert find_from(v, 2u, 2u, f) == none;
        assert find_from(v, 2u, 3u, f) == none;
        assert find_from(v, 2u, 4u, f) == some((3, 'b'));

        assert find_from(v, 3u, 3u, f) == none;
        assert find_from(v, 3u, 4u, f) == some((3, 'b'));

        assert find_from(v, 4u, 4u, f) == none;
    }

    #[test]
    fn test_rposition() {
        assert find([], f) == none;

        fn f(xy: (int, char)) -> bool { let (_x, y) = xy; y == 'b' }
        fn g(xy: (int, char)) -> bool { let (_x, y) = xy; y == 'd' }
        let v = [(0, 'a'), (1, 'b'), (2, 'c'), (3, 'b')];

        assert position(v, f) == some(1u);
        assert position(v, g) == none;
    }

    #[test]
    fn test_rposition_from() {
        assert rposition_from([], 0u, 0u, f) == none;

        fn f(xy: (int, char)) -> bool { let (_x, y) = xy; y == 'b' }
        let v = [(0, 'a'), (1, 'b'), (2, 'c'), (3, 'b')];

        assert rposition_from(v, 0u, 0u, f) == none;
        assert rposition_from(v, 0u, 1u, f) == none;
        assert rposition_from(v, 0u, 2u, f) == some(1u);
        assert rposition_from(v, 0u, 3u, f) == some(1u);
        assert rposition_from(v, 0u, 4u, f) == some(3u);

        assert rposition_from(v, 1u, 1u, f) == none;
        assert rposition_from(v, 1u, 2u, f) == some(1u);
        assert rposition_from(v, 1u, 3u, f) == some(1u);
        assert rposition_from(v, 1u, 4u, f) == some(3u);

        assert rposition_from(v, 2u, 2u, f) == none;
        assert rposition_from(v, 2u, 3u, f) == none;
        assert rposition_from(v, 2u, 4u, f) == some(3u);

        assert rposition_from(v, 3u, 3u, f) == none;
        assert rposition_from(v, 3u, 4u, f) == some(3u);

        assert rposition_from(v, 4u, 4u, f) == none;
    }

    #[test]
    fn test_rfind() {
        assert rfind([], f) == none;

        fn f(xy: (int, char)) -> bool { let (_x, y) = xy; y == 'b' }
        fn g(xy: (int, char)) -> bool { let (_x, y) = xy; y == 'd' }
        let v = [(0, 'a'), (1, 'b'), (2, 'c'), (3, 'b')];

        assert rfind(v, f) == some((3, 'b'));
        assert rfind(v, g) == none;
    }

    #[test]
    fn test_rfind_from() {
        assert rfind_from([], 0u, 0u, f) == none;

        fn f(xy: (int, char)) -> bool { let (_x, y) = xy; y == 'b' }
        let v = [(0, 'a'), (1, 'b'), (2, 'c'), (3, 'b')];

        assert rfind_from(v, 0u, 0u, f) == none;
        assert rfind_from(v, 0u, 1u, f) == none;
        assert rfind_from(v, 0u, 2u, f) == some((1, 'b'));
        assert rfind_from(v, 0u, 3u, f) == some((1, 'b'));
        assert rfind_from(v, 0u, 4u, f) == some((3, 'b'));

        assert rfind_from(v, 1u, 1u, f) == none;
        assert rfind_from(v, 1u, 2u, f) == some((1, 'b'));
        assert rfind_from(v, 1u, 3u, f) == some((1, 'b'));
        assert rfind_from(v, 1u, 4u, f) == some((3, 'b'));

        assert rfind_from(v, 2u, 2u, f) == none;
        assert rfind_from(v, 2u, 3u, f) == none;
        assert rfind_from(v, 2u, 4u, f) == some((3, 'b'));

        assert rfind_from(v, 3u, 3u, f) == none;
        assert rfind_from(v, 3u, 4u, f) == some((3, 'b'));

        assert rfind_from(v, 4u, 4u, f) == none;
    }

    #[test]
    fn reverse_and_reversed() {
        let v: [mutable int] = [mutable 10, 20];
        assert (v[0] == 10);
        assert (v[1] == 20);
        reverse(v);
        assert (v[0] == 20);
        assert (v[1] == 10);
        let v2 = reversed::<int>([10, 20]);
        assert (v2[0] == 20);
        assert (v2[1] == 10);
        v[0] = 30;
        assert (v2[0] == 20);
        // Make sure they work with 0-length vectors too.

        let v4 = reversed::<int>([]);
        assert (v4 == []);
        let v3: [mutable int] = [mutable];
        reverse::<int>(v3);
    }

    #[test]
    fn reversed_mut() {
        let v2 = reversed::<int>([mutable 10, 20]);
        assert (v2[0] == 20);
        assert (v2[1] == 10);
    }

    #[test]
    fn test_init() {
        let v = init([1, 2, 3]);
        assert v == [1, 2];
    }

    #[test]
    fn test_split() {
        fn f(&&x: int) -> bool { x == 3 }

        assert split([], f) == [];
        assert split([1, 2], f) == [[1, 2]];
        assert split([3, 1, 2], f) == [[], [1, 2]];
        assert split([1, 2, 3], f) == [[1, 2], []];
        assert split([1, 2, 3, 4, 3, 5], f) == [[1, 2], [4], [5]];
    }

    #[test]
    fn test_splitn() {
        fn f(&&x: int) -> bool { x == 3 }

        assert splitn([], 1u, f) == [];
        assert splitn([1, 2], 1u, f) == [[1, 2]];
        assert splitn([3, 1, 2], 1u, f) == [[], [1, 2]];
        assert splitn([1, 2, 3], 1u, f) == [[1, 2], []];
        assert splitn([1, 2, 3, 4, 3, 5], 1u, f) == [[1, 2], [4, 3, 5]];
    }

    #[test]
    fn test_rsplit() {
        fn f(&&x: int) -> bool { x == 3 }

        assert rsplit([], f) == [];
        assert rsplit([1, 2], f) == [[1, 2]];
        assert rsplit([1, 2, 3], f) == [[1, 2], []];
        assert rsplit([1, 2, 3, 4, 3, 5], f) == [[1, 2], [4], [5]];
    }

    #[test]
    fn test_rsplitn() {
        fn f(&&x: int) -> bool { x == 3 }

        assert rsplitn([], 1u, f) == [];
        assert rsplitn([1, 2], 1u, f) == [[1, 2]];
        assert rsplitn([1, 2, 3], 1u, f) == [[1, 2], []];
        assert rsplitn([1, 2, 3, 4, 3, 5], 1u, f) == [[1, 2, 3, 4], [5]];
    }

    #[test]
    // FIXME: Windows can't undwind
    #[ignore(cfg(target_os = "win32"))]
    fn test_init_empty() {

        let r = task::join(
            task::spawn_joinable {||
                task::unsupervise();
                init::<int>([]);
            });
        assert r == task::tr_failure
    }

    #[test]
    fn test_concat() {
        assert concat([[1], [2,3]]) == [1, 2, 3];
    }

    #[test]
    fn test_connect() {
        assert connect([], 0) == [];
        assert connect([[1], [2, 3]], 0) == [1, 0, 2, 3];
        assert connect([[1], [2], [3]], 0) == [1, 0, 2, 0, 3];
    }

    #[test]
    fn test_windowed () {
        assert [[1u,2u,3u],[2u,3u,4u],[3u,4u,5u],[4u,5u,6u]]
              == windowed (3u, [1u,2u,3u,4u,5u,6u]);

        assert [[1u,2u,3u,4u],[2u,3u,4u,5u],[3u,4u,5u,6u]]
              == windowed (4u, [1u,2u,3u,4u,5u,6u]);

        assert [] == windowed (7u, [1u,2u,3u,4u,5u,6u]);
    }

    #[test]
    #[should_fail]
    #[ignore(cfg(target_os = "win32"))]
    fn test_windowed_() {
        let _x = windowed (0u, [1u,2u,3u,4u,5u,6u]);
    }
}

// Local Variables:
// mode: rust;
// fill-column: 78;
// indent-tabs-mode: nil
// c-basic-offset: 4
// buffer-file-coding-system: utf-8-unix
// End:<|MERGE_RESOLUTION|>--- conflicted
+++ resolved
@@ -718,14 +718,8 @@
 When function `f` returns true then an option containing the element
 is returned. If `f` matches no elements then none is returned.
 */
-<<<<<<< HEAD
 fn find<T: copy>(v: [T], f: fn(T) -> bool) -> option<T> {
-    for elt: T in v { if f(elt) { ret some(elt); } }
-    ret none;
-=======
-fn find<T: copy>(v: [T], f: fn(T) -> bool) -> option::t<T> {
     find_from(v, 0u, len(v), f)
->>>>>>> 29ba1963
 }
 
 /*
@@ -738,7 +732,7 @@
 is returned. If `f` matches no elements then none is returned.
 */
 fn find_from<T: copy>(v: [T], start: uint, end: uint, f: fn(T) -> bool) ->
-  option::t<T> {
+  option<T> {
     option::map(position_from(v, start, end, f)) { |i| v[i] }
 }
 
@@ -751,7 +745,7 @@
 returns true then an option containing the element is returned. If `f`
 matches no elements then none is returned.
 */
-fn rfind<T: copy>(v: [T], f: fn(T) -> bool) -> option::t<T> {
+fn rfind<T: copy>(v: [T], f: fn(T) -> bool) -> option<T> {
     rfind_from(v, 0u, len(v), f)
 }
 
@@ -765,7 +759,7 @@
 the element is returned. If `f` matches no elements then none is returned.
 */
 fn rfind_from<T: copy>(v: [T], start: uint, end: uint, f: fn(T) -> bool) ->
-  option::t<T> {
+  option<T> {
     option::map(rposition_from(v, start, end, f)) { |i| v[i] }
 }
 
@@ -779,12 +773,7 @@
 option::some(uint) - The first index containing a matching value
 option::none - No elements matched
 */
-<<<<<<< HEAD
-fn position<T>(x: T, v: [T]) -> option<uint> {
-    let i: uint = 0u;
-    while i < len(v) { if x == v[i] { ret some::<uint>(i); } i += 1u; }
-=======
-fn position_elt<T>(v: [T], x: T) -> option::t<uint> {
+fn position_elt<T>(v: [T], x: T) -> option<uint> {
     position(v) { |y| x == y }
 }
 
@@ -797,7 +786,7 @@
 then an option containing the index is returned. If `f` matches no elements
 then none is returned.
 */
-fn position<T>(v: [T], f: fn(T) -> bool) -> option::t<uint> {
+fn position<T>(v: [T], f: fn(T) -> bool) -> option<uint> {
     position_from(v, 0u, len(v), f)
 }
 
@@ -811,12 +800,11 @@
 returned. If `f` matches no elements then none is returned.
 */
 fn position_from<T>(v: [T], start: uint, end: uint, f: fn(T) -> bool) ->
-  option::t<uint> {
+  option<uint> {
     assert start <= end;
     assert end <= len(v);
     let i = start;
     while i < end { if f(v[i]) { ret some::<uint>(i); } i += 1u; }
->>>>>>> 29ba1963
     ret none;
 }
 
@@ -830,7 +818,7 @@
 option::some(uint) - The last index containing a matching value
 option::none - No elements matched
 */
-fn rposition_elt<T>(v: [T], x: T) -> option::t<uint> {
+fn rposition_elt<T>(v: [T], x: T) -> option<uint> {
     rposition(v) { |y| x == y }
 }
 
@@ -843,12 +831,7 @@
 `f` returns true then an option containing the index is returned. If `f`
 matches no elements then none is returned.
 */
-<<<<<<< HEAD
-fn position_pred<T>(v: [T], f: fn(T) -> bool) -> option<uint> {
-    let i: uint = 0u;
-    while i < len(v) { if f(v[i]) { ret some::<uint>(i); } i += 1u; }
-=======
-fn rposition<T>(v: [T], f: fn(T) -> bool) -> option::t<uint> {
+fn rposition<T>(v: [T], f: fn(T) -> bool) -> option<uint> {
     rposition_from(v, 0u, len(v), f)
 }
 
@@ -862,7 +845,7 @@
 the index is returned. If `f` matches no elements then none is returned.
 */
 fn rposition_from<T>(v: [T], start: uint, end: uint, f: fn(T) -> bool) ->
-  option::t<uint> {
+  option<uint> {
     assert start <= end;
     assert end <= len(v);
     let i = end;
@@ -870,7 +853,6 @@
         if f(v[i - 1u]) { ret some::<uint>(i - 1u); }
         i -= 1u;
     }
->>>>>>> 29ba1963
     ret none;
 }
 
